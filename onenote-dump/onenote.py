--- conflicted
+++ resolved
@@ -1,117 +1,5 @@
-<<<<<<< HEAD
 import logging
 from datetime import timedelta
-from requests import Session
-from tenacity import retry, retry_if_exception, wait_exponential
-
-BASE_URL = 'https://graph.microsoft.com/v1.0/me/onenote/'
-
-logger = logging.getLogger(__name__)
-
-
-class NotebookNotFound(Exception):
-    def __init__(self, name, s: Session = None):
-        msg = f'Notebook "{name}" not found. ' + self._possible_notebooks(s)
-        super().__init__(msg)
-
-    @staticmethod
-    def _possible_notebooks(s: Session):
-        notebooks = []
-        if s:
-            try:
-                notebooks = get_notebooks(s)
-                names = [n['displayName'] for n in notebooks['value']]
-                return 'Maybe:\n' + '\n'.join(names) + '\n'
-            except Exception:
-                return 'Possible notebooks unknown.'
-
-
-def get_notebook_pages(s: Session, notebook_display_name, section_display_name):
-    notebooks = get_notebooks(s)
-    notebook = find_notebook(notebooks, notebook_display_name)
-    if notebook is None:
-        raise NotebookNotFound(notebook_display_name, s)
-    yield from get_pages(s, notebook, section_display_name)
-
-
-def get_notebooks(s: Session):
-    return _get_json(s, BASE_URL + 'notebooks')
-
-
-def find_notebook(notebooks, display_name):
-    for notebook in notebooks['value']:
-        if notebook['displayName'] == display_name:
-            return notebook
-    return None
-
-
-def get_sections(s: Session, parent, section_display_name):
-    """Get all sections, recursively."""
-    url = parent.get('sectionsUrl')
-    if url:
-        sections = _get_json(s, url)
-        for section in sections['value']:
-            if section_display_name and section['displayName'] != section_display_name:
-                continue
-            yield section
-    url = parent.get('sectionGroupsUrl')
-    if url:
-        section_groups = _get_json(s, url)
-        for section_group in section_groups['value']:
-            yield from get_sections(s, section_group)
-
-
-def get_pages(s: Session, notebook, section_display_name):
-    for section in get_sections(s, notebook, section_display_name):
-        url = section['pagesUrl']
-        while url:
-            pages = _get_json(s, url)
-            for page in pages['value']:
-                yield page
-            url = pages.get('@odata.nextLink')
-
-
-def get_page_content(s: Session, page):
-    return page, _get(s, page['contentUrl']).content
-
-
-def get_attachment(s: Session, url):
-    return _get(s, url).content
-
-
-def _get_json(s: Session, url):
-    return _get(s, url).json()
-
-
-# This section of code handles rate-limiting errors.
-# https://docs.microsoft.com/en-us/graph/throttling
-# But note that OneNote is not listed as an API with a Retry-After header, so
-# we just have to guess at how long to wait, and exponentially back off if we
-# guess wrong.
-
-MIN_RETRY_WAIT = timedelta(minutes=5).total_seconds()
-
-
-def _is_too_many_requests(e: Exception):
-    if hasattr(e, 'response'):
-        if e.response.status_code == 429:
-            logger.info('Request rate limit hit. Waiting a few minutes...')
-            return True
-    return False
-
-
-@retry(
-    retry=retry_if_exception(_is_too_many_requests),
-    wait=wait_exponential(min=MIN_RETRY_WAIT),
-)
-def _get(s: Session, url):
-    r = s.get(url)
-    r.raise_for_status()
-    return r
-=======
-import logging
-from datetime import timedelta
-
 from requests import Session
 from tenacity import retry, retry_if_exception, wait_exponential
 
@@ -137,12 +25,12 @@
                 return "Possible notebooks unknown."
 
 
-def get_notebook_pages(s: Session, notebook_display_name):
+def get_notebook_pages(s: Session, notebook_display_name, section_display_name):
     notebooks = get_notebooks(s)
     notebook = find_notebook(notebooks, notebook_display_name)
     if notebook is None:
         raise NotebookNotFound(notebook_display_name, s)
-    yield from get_pages(s, notebook)
+    yield from get_pages(s, notebook, section_display_name)
 
 
 def get_notebooks(s: Session):
@@ -156,12 +44,14 @@
     return None
 
 
-def get_sections(s: Session, parent):
+def get_sections(s: Session, parent, section_display_name):
     """Get all sections, recursively."""
     url = parent.get("sectionsUrl")
     if url:
         sections = _get_json(s, url)
         for section in sections["value"]:
+            if section_display_name and section["displayName"] != section_display_name:
+                continue
             yield section
     url = parent.get("sectionGroupsUrl")
     if url:
@@ -170,8 +60,8 @@
             yield from get_sections(s, section_group)
 
 
-def get_pages(s: Session, notebook):
-    for section in get_sections(s, notebook):
+def get_pages(s: Session, notebook, section_display_name):
+    for section in get_sections(s, notebook, section_display_name):
         url = section["pagesUrl"]
         while url:
             pages = _get_json(s, url)
@@ -216,5 +106,4 @@
 def _get(s: Session, url):
     r = s.get(url)
     r.raise_for_status()
-    return r
->>>>>>> cba176b6
+    return r