--- conflicted
+++ resolved
@@ -1,85 +1,3 @@
-<<<<<<< HEAD
-import argparse
-import logging
-import os
-import pathlib
-import time
-
-import log
-import onenote_auth
-import onenote
-import pipeline
-
-logger = logging.getLogger()
-
-
-def main():
-    args = parse_args()
-    if args.verbose:
-        log.setup_logging(logging.DEBUG)
-    else:
-        log.setup_logging(logging.INFO)
-
-    # Allow a redirect URI over plain HTTP (no TLS):
-    os.environ['OAUTHLIB_INSECURE_TRANSPORT'] = "1"
-
-    # Authorize the app:
-    s = onenote_auth.get_session(args.new_session)
-
-    output_dir = pathlib.Path(args.output_dir)
-    output_dir.mkdir(parents=True, exist_ok=True)
-    logger.info('Writing to "%s"', output_dir)
-
-    start_time = time.perf_counter()
-    pipe = pipeline.Pipeline(s, args.notebook, output_dir)
-    pages = 0
-    try:
-        for page_count, page in enumerate(
-            onenote.get_notebook_pages(s, args.notebook, args.section), 1
-        ):
-            log_msg = f'Page {page_count}: {page["title"]}'
-            if args.start_page is None or page_count >= args.start_page:
-                logger.info(log_msg)
-                pipe.add_page(page)
-                pages += 1
-            else:
-                logger.info(log_msg + ' [skipped]')
-            if args.max_pages and page_count > args.max_pages:
-                break
-    except onenote.NotebookNotFound as e:
-        logger.error(str(e))
-
-    pipe.done()
-    stop_time = time.perf_counter()
-    logger.info('Done!')
-    logger.info('%s pages in %.1f seconds', pages, stop_time - start_time)
-
-
-def parse_args():
-    parser = argparse.ArgumentParser()
-    parser.add_argument('notebook', help='display name of notebook to dump')
-    parser.add_argument('output_dir', help='directory to which to output')
-    parser.add_argument('--section', help='display name of section to dump')
-    parser.add_argument(
-        '-m', '--max-pages', type=int, help='max pages to dump'
-    )
-    parser.add_argument(
-        '-s', '--start-page', type=int, help='start page number to dump'
-    )
-    parser.add_argument(
-        '-n',
-        '--new-session',
-        action="store_true",
-        help='ignore saved auth token',
-    )
-    parser.add_argument(
-        '-v', '--verbose', action="store_true", help='show verbose output'
-    )
-    return parser.parse_args()
-
-
-main()
-=======
 import argparse
 import logging
 import os
@@ -118,7 +36,7 @@
     pages = 0
     try:
         for page_count, page in enumerate(
-            onenote.get_notebook_pages(s, args.notebook), 1
+            onenote.get_notebook_pages(s, args.notebook, args.section), 1
         ):
             log_msg = f'Page {page_count}: {page["title"]}'
             if args.start_page is None or page_count >= args.start_page:
@@ -142,6 +60,7 @@
     parser = argparse.ArgumentParser()
     parser.add_argument("notebook", help="display name of notebook to dump")
     parser.add_argument("output_dir", help="directory to which to output")
+    parser.add_argument("--section", help="display name of section to dump")
     parser.add_argument("-m", "--max-pages", type=int, help="max pages to dump")
     parser.add_argument(
         "-s", "--start-page", type=int, help="start page number to dump"
@@ -158,5 +77,4 @@
     return parser.parse_args()
 
 
-main()
->>>>>>> cba176b6
+main()